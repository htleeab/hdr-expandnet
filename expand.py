from __future__ import division, print_function
import argparse
from functools import partial
import os
import numpy as np
import torch
import cv2
from smooth import smoothen_luminance
from model import ExpandNet
from util import (process_path, split_path, compose, map_range, str2bool,
                  cv2torch, torch2cv, resize, tone_map,
                  create_tmo_param_from_args)
import colour
from colour.models.rgb.transfer_functions.st_2084 import oetf_ST2084
from subprocess import Popen, PIPE, DEVNULL # for calling ffmpeg subprocess
import time

assert colour.get_domain_range_scale() == 'reference'

def get_args():
    parser = argparse.ArgumentParser()
    arg = parser.add_argument
    arg('ldr', nargs='+', type=process_path, help='Ldr image(s)')
    arg('--out',
        type=lambda x: process_path(x, True),
        default=None,
        help='Output location.')
    arg('--video',
        type=str2bool,
        default=False,
        help='Whether input is a video.')
    arg('--patch_size',
        type=int,
        default=256,
        help='Patch size (to limit memory use).')
    arg('--resize', type=str2bool, default=False, help='Use resized input.')
    arg('--use_exr',
        type=str2bool,
        default=False,
        help='Produce .EXR instead of .HDR files.')
    arg('--width', type=int, default=960, help='Image width resizing.')
    arg('--height', type=int, default=540, help='Image height resizing.')
    arg('--tag', default=None, help='Tag for outputs.')
    arg('--use_gpu',
        type=str2bool,
        default=torch.cuda.is_available(),
        help='Use GPU for prediction.')
    arg('--tone_map',
        choices=['exposure', 'reinhard', 'mantiuk', 'drago', 'durand'],
        default=None,
        help='Tone Map resulting HDR image.')
    arg('--stops',
        type=float,
        default=0.0,
        help='Stops (loosely defined here) for exposure tone mapping.')
    arg('--gamma',
        type=float,
        default=2.2,
        help='Gamma curve value (if tone mapping).')
    arg('--use_weights',
        type=process_path,
        default='weights.pth',
        help='Weights to use for prediction')
    arg('--ldr_extensions',
        nargs='+',
        type=str,
        default=['.jpg', '.jpeg', '.tiff', '.bmp', '.png'],
        help='Allowed LDR image extensions')
    arg('--smooth',
        type=str2bool,
        default=True,
        help='smooth the luma per frame, might cause distord during transition.')
    parser.add_argument(
        '--linear_SDR',
        type=str2bool,
        default=False,
        help='Whether the input of model is linear SDR or non-linera SDR. Only aviable for video with BT709 inverse OETF')
    opt = parser.parse_args()
    return opt

def load_pretrained(opt):
    net = ExpandNet()
    net.load_state_dict(
        torch.load(opt.use_weights, map_location=lambda s, l: s))
    net.eval()
    return net

#  def create_preprocess(opt):
#      preprocess = [lambda x: x.astype('float32')]
#      if opt.resize:
#          preprocess.append(partial(resize, size=(opt.width, opt.height)))
#      preprocess.append(map_range)
#      preprocess = compose(preprocess)
#      return preprocess

def preprocess(x, opt):
    x = x.astype('float32')
    if opt.resize:
        x = resize(x, size=(opt.width, opt.height))
    x = map_range(x)
    return x

def create_name(inp, tag, ext, out, extra_tag):
    root, name, _ = split_path(inp)
    if extra_tag is not None:
        tag = '{0}_{1}'.format(tag, extra_tag)
    if out is not None:
        root = out
    return os.path.join(root, '{0}_{1}.{2}'.format(name, tag, ext))

def create_cv2_out_vid(out_vid_name, width, height, fps):
    fourcc = cv2.VideoWriter_fourcc(*'X264')
    out_vid = cv2.VideoWriter(out_vid_name, fourcc, fps, (width, height))
    if not out_vid.isOpened():
        print('x264 is not supported, use mp4v as fourcc')
        fourcc = cv2.VideoWriter_fourcc(*'mp4v')
        out_vid = cv2.VideoWriter(out_vid_name, fourcc, fps, (width, height))
        assert out_vid.isOpened(), 'cannot open cv2 VideoWriter'
    return out_vid

def create_ffmpeg_encoder(out_vid_name, width, height, fps):
    ffmpeg_command = 'ffmpeg -f rawvideo -pix_fmt rgb48le -colorspace bt2020nc -color_trc smpte2084 -color_primaries bt2020 -s {}x{} -r {} -i pipe:0 -y -hide_banner -r {} -c:v libx265 -crf 7 -profile:v main10 -x265-params "range=limited:colorprim=bt2020:transfer=smpte2084:colormatrix=bt2020nc" -pix_fmt yuv420p10le -colorspace bt2020nc -color_trc smpte2084 -color_primaries bt2020 -f mp4 "{}"'.format(width, height, fps, fps, out_vid_name)
    out_ffmpeg_popen = Popen(ffmpeg_command, bufsize=-1, shell=True, stdin=PIPE, stdout=DEVNULL, stderr=DEVNULL)
    return out_ffmpeg_popen

def close_ffmpeg_encoder(out_ffmpeg_popen):
    out_ffmpeg_popen.stdin.close()
    ffmpeg_returncode = out_ffmpeg_popen.returncode
    print('ffmpeg return code:{} '.format(ffmpeg_returncode))
    if not ffmpeg_returncode:
        print('wait timeout 30s')
        out_ffmpeg_popen.wait(timeout=30)
        ffmpeg_returncode = out_ffmpeg_popen.returncode
        print('ffmpeg return code:{} '.format(ffmpeg_returncode))
    return

def create_video(net, video_file, opt):
    print('Process video {}'.format(video_file))
    assert os.path.exists(video_file)
    cap_in = cv2.VideoCapture(video_file)
    fps = cap_in.get(cv2.CAP_PROP_FPS)
    width = int(cap_in.get(cv2.CAP_PROP_FRAME_WIDTH))
    height = int(cap_in.get(cv2.CAP_PROP_FRAME_HEIGHT))
    n_frames = cap_in.get(cv2.CAP_PROP_FRAME_COUNT)
    predictions = []
    lum_percs = []

    out_vid_name = create_name(video_file, 'prediction', 'mp4', opt.out, opt.tag)
    if not os.path.isdir(opt.out):
        os.makedirs(opt.out)
    if not opt.smooth:
        start_time = time.time()
        # could output without buffering, create encoder
        if opt.tone_map is not None:
            out_vid = create_cv2_out_vid(out_vid_name, width, height, fps)
        else:
            out_ffmpeg_popen = create_ffmpeg_encoder(out_vid_name, width, height, fps)

    while (cap_in.isOpened()):
        cur_frame_num = cap_in.get(cv2.CAP_PROP_POS_FRAMES)
        perc = cur_frame_num * 100 / n_frames
        processing_fps = cur_frame_num / (time.time() - start_time)
        estimated_remain_process_time = (n_frames-cur_frame_num)/processing_fps if processing_fps>0 else -1
        print('\rConverting video: {0:.2f}%, framerate: {1:.2f}fps, estimated remaining time:{2:.1f}s'.format(perc, processing_fps, estimated_remain_process_time), end='')
        ret, loaded = cap_in.read()
        if loaded is None:
            break
<<<<<<< HEAD
        ldr_input = preprocess(loaded, opt)
        if opt.linear_SDR:
            # process to linear SDR before pass to model
            try:
                # inverse is what colour github document written and code using
                ldr_input = colour.oetf_inverse(ldr_input, function='ITU-R BT.709')
            except:
                # reverse is what searched from code installed by pip3....
                ldr_input = colour.oetf_reverse(ldr_input, function='ITU-R BT.709')
=======
        ldr_input = preprocess(loaded, opt) # float,resize,map range
>>>>>>> 499c2f61
        t_input = cv2torch(ldr_input)
        if opt.use_gpu:
            net.cuda()
            t_input = t_input.cuda()
        pred = torch2cv(net.predict(t_input, opt.patch_size).cpu())
        if opt.smooth:
            predictions.append(pred)
            percs = np.percentile(predictions[-1], (1, 25, 50, 75, 99))
            lum_percs.append(percs)
            # it will process after all input is predicted
        else:
            # output directly
            if opt.tone_map is not None:
                tmo_img = tone_map(pred, opt.tone_map)
                tmo_img = (tmo_img * 255).astype(np.uint8)
                out_vid.write(tmo_img)
            else:
                output_img = oetf_ST2084(pred*10000)
                output_img = np.clip(output_img,0,1)
                output_img = (output_img*(2**16-1)).astype(np.uint16)
                output_img = cv2.cvtColor(output_img ,cv2.COLOR_BGR2RGB)
                out_ffmpeg_popen.stdin.write(output_img.tobytes())
    print()
    cap_in.release()

    if opt.smooth:
        print('All frames predicted, smooth luminance and encode output')
        smooth_predictions = smoothen_luminance(predictions, lum_percs)
        if opt.tone_map is not None:
            out_vid = create_cv2_out_vid(out_vid_name, width, height, fps)
            for i, pred in enumerate(smooth_predictions):
                perc = (i + 1) * 100 / n_frames
                print('\rWriting video: {0:.2f}%, luma of 99%: {1:.6f}'.format(perc, lum_percs[i][-1]), end='')
                tmo_img = tone_map(pred, opt.tone_map)
                tmo_img = (tmo_img * 255).astype(np.uint8)
                out_vid.write(tmo_img)
            print()
        else:
            out_ffmpeg_popen = create_ffmpeg_encoder(out_vid_name, width, height, fps)
            for i, pred in enumerate(smooth_predictions):
                perc = (i + 1) * 100 / n_frames
                print('\rWriting video: {0:.2f}%, luma of 99%: {1:.6f}'.format(perc, lum_percs[i][-1]), end='')
                output_img = oetf_ST2084(pred*10000)
                output_img = (output_img*2**16).astype(np.uint16)
                output_img = cv2.cvtColor(output_img ,cv2.COLOR_BGR2RGB)
                out_ffmpeg_popen.stdin.write(output_img.tobytes())
    print()
    print('All frames processed, closing encoder')
    # close
    if opt.tone_map is not None:
        out_vid.release()
    else:
        close_ffmpeg_encoder(out_ffmpeg_popen)
    # finish
    print('end')

def create_videos(opt):
    if (len(opt.ldr) == 1) and os.path.isdir(opt.ldr[0]):
        #Treat this as a directory of ldr videos
        opt.ldr = [
            os.path.join(opt.ldr[0],f) for f in os.listdir(opt.ldr[0])
            if any(f.lower().endswith(x) for x in ['.mp4', '.avi'])
        ]
    net = load_pretrained(opt)
    for video_file in opt.ldr:
        create_video(net, video_file, opt)

def create_images(opt):
    #  preprocess = create_preprocess(opt)
    net = load_pretrained(opt)
    if (len(opt.ldr) == 1) and os.path.isdir(opt.ldr[0]):
        #Treat this as a directory of ldr images
        opt.ldr = [
            os.path.join(opt.ldr[0],f) for f in os.listdir(opt.ldr[0])
            if any(f.lower().endswith(x) for x in opt.ldr_extensions)
        ]
    for ldr_file in sorted(opt.ldr):
        print(os.path.basename(ldr_file))
        loaded = cv2.imread(
            ldr_file, flags=cv2.IMREAD_ANYDEPTH + cv2.IMREAD_COLOR)
        if loaded is None:
            print('Could not load {0}'.format(ldr_file))
            continue
        ldr_input = preprocess(loaded, opt)
        if opt.resize:
            out_name = create_name(ldr_file, 'resized', 'jpg', opt.out,
                                   opt.tag)
            cv2.imwrite(out_name, (ldr_input * 255).astype(int))

        t_input = cv2torch(ldr_input)
        if opt.use_gpu:
            net.cuda()
            t_input = t_input.cuda()
        prediction = map_range(
            torch2cv(net.predict(t_input, opt.patch_size).cpu()), 0, 1)

        extension = 'exr' if opt.use_exr else 'hdr'
        out_name = create_name(ldr_file, 'prediction', extension, opt.out,
                               opt.tag)
        cv2.imwrite(out_name, prediction)
        if True:
            # save readable (non-linear png) hdr image
            out_png_name = create_name(ldr_file, 'prediction', 'png', opt.out, opt.tag)
            prediction_hdr = oetf_ST2084(prediction*10000/100)
            prediction_hdr = (prediction_hdr*2**16).astype(np.uint16)
            cv2.imwrite(out_png_name, prediction_hdr)
        if opt.tone_map is not None:
            tmo_img = tone_map(prediction, opt.tone_map, **create_tmo_param_from_args(opt))
            out_name = create_name(ldr_file, 'prediction_{0}'.format(opt.tone_map), 'jpg', opt.out, opt.tag)
            cv2.imwrite(out_name, (tmo_img * 255).astype(int))

def main():
    opt = get_args()
    if opt.video:
        create_videos(opt)
    else:
        create_images(opt)


if __name__ == '__main__':
    main()<|MERGE_RESOLUTION|>--- conflicted
+++ resolved
@@ -165,7 +165,6 @@
         ret, loaded = cap_in.read()
         if loaded is None:
             break
-<<<<<<< HEAD
         ldr_input = preprocess(loaded, opt)
         if opt.linear_SDR:
             # process to linear SDR before pass to model
@@ -175,9 +174,6 @@
             except:
                 # reverse is what searched from code installed by pip3....
                 ldr_input = colour.oetf_reverse(ldr_input, function='ITU-R BT.709')
-=======
-        ldr_input = preprocess(loaded, opt) # float,resize,map range
->>>>>>> 499c2f61
         t_input = cv2torch(ldr_input)
         if opt.use_gpu:
             net.cuda()
